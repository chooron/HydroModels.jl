--- conflicted
+++ resolved
@@ -193,13 +193,7 @@
     if !isempty(get_nn_names(ele))
         @assert all(nn_name in keys(pas[:nn]) for nn_name in get_nn_names(ele)) "Missing required neural networks. Expected all of $(get_nn_names(ele)), but got $(keys(pas[:nn]))."
     end
-<<<<<<< HEAD
     nn_params_vec = !isempty(get_nn_names(ele)) ? collect(pas[:nn][nm] for nm in get_nn_names(ele)) : nothing
-=======
-
-    params_vec = collect([collect([pas[:params][ptype][pname] for pname in ele.infos[:param]]) for ptype in ptypes])
-    nn_params_vec = !isempty(ele.infos[:nn]) ? collect(pas[:nn][nm] for nm in ele.infos[:nn]) : nothing
->>>>>>> 6e2e7f7d
 
     #* array dims: (num of node, sequence length, variable dim)
     ele_output_vec = [ele.flux_func.(eachslice(fluxes[:, i, :], dims=2), Ref(params_vec[i]), Ref(nn_params_vec), timeidx) for i in 1:size(input)[2]]
@@ -277,15 +271,7 @@
     end
 
     #* Solve the problem using the solver wrapper
-<<<<<<< HEAD
     sol = solver(single_ele_ode_func!, pas, collect(init_states[get_state_names(ele)]), timeidx)
-=======
-    sol = solver(single_ele_ode_func!, pas, collect(init_states[ele.infos[:state]]), timeidx)
-    if sol == false
-        @warn "The ODE solver failed to solve the problem, please check the formulas of the $(ele.infos[:name]) bucket, or check the input data and parameters."
-        sol = zeros(length(ele.infos[:state]), length(timeidx))
-    end
->>>>>>> 6e2e7f7d
     sol
 end
 
@@ -340,13 +326,5 @@
 
     #* Solve the problem using the solver wrapper
     sol = solver(multi_ele_ode_func!, pas, init_states_matrix, timeidx)
-<<<<<<< HEAD
-=======
-    #* 如果求解失败了，可以给出求解失败信息然后返回一个为0值的同等维度的数据
-    if sol == false
-        @warn "The ODE solver failed to solve the problem, please check the formulas of the $(ele.infos[:name]) bucket, or check the input data and parameters."
-        sol = zeros(length(ele.infos[:state]), length(timeidx), length(ptypes))
-    end
->>>>>>> 6e2e7f7d
     sol
 end
